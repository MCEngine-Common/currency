// build.gradle
plugins {
    id 'java'
    id 'com.gradleup.shadow' version '9.1.0'
    id 'maven-publish'
}

// Set project version using a property (expects key: "<project.name>.version")
version = project.properties[project.name + '.version']
group = 'io.github.mcengine'

ext {
    // === User credentials (read from environment) ===
    // Git username used for GitHub Packages auth.
    user_git_name = System.getenv('USER_GIT_NAME')
    // GitHub token used for publishing/reading packages; falls back to repository/org tokens where used.
    user_github_token = System.getenv('USER_GITHUB_TOKEN')

    // === Organization metadata ===
    // Optional organization id (not required by build logic but kept for parity with other modules).
    organization_id = System.getenv('ORGANIZATION_ID')
    // Default org name for this module.
    organization_name = System.getenv('ORGANIZATION_NAME') ?: 'MCEngine-Common'
    // Optional org-scoped token for GitHub Packages.
    organization_token = System.getenv('ORGANIZATION_TOKEN')

    // === Repository metadata ===
    // Optional repository id.
    repository_id = System.getenv('REPOSITORY_ID')
    // Default repository name for Economy.
    repository_name = System.getenv('REPOSITORY_NAME') ?: 'economy'
    // Optional repo-scoped token for GitHub Packages.
    repository_token = System.getenv('REPOSITORY_TOKEN')

    // === Project artifact naming ===
    // Default jar base name for this module when not provided externally.
    jarName = System.getenv('PROJECT_NAME') ?: 'MCEngineEconomy'
}

repositories {
    ext.configureGitHubRepo = { repoName, repoUrl ->
        maven {
            name = repoName
            url = uri(repoUrl)
            credentials {
                username = user_git_name
                password = user_github_token ?: repository_token ?: organization_token
            }
        }
    }

    configureGitHubRepo('MCEngine Core API', 'https://maven.pkg.github.com/MCEngine-API/core')
    configureGitHubRepo('MCEngine Economy API', 'https://maven.pkg.github.com/MCEngine-API/economy')
    configureGitHubRepo('MCEngine Hologram API', 'https://maven.pkg.github.com/MCEngine-API/hologram')

    mavenCentral()
    mavenLocal()

    maven {
        url = 'https://hub.spigotmc.org/nexus/content/repositories/snapshots'
        content {
            includeGroup 'org.bukkit'
            includeGroup 'org.spigotmc'
        }
    }

    maven {
        name = "papermc"
        url = 'https://repo.papermc.io/repository/maven-public/'
    }

    maven { url = 'https://oss.sonatype.org/content/repositories/snapshots' }
    maven { url = 'https://oss.sonatype.org/content/repositories/central' }
}

dependencies {
    compileOnly 'org.spigotmc:spigot-api:1.21.8-R0.1-SNAPSHOT'

<<<<<<< HEAD
    compileOnly 'com.google.code.gson:gson:2.13.1'
    compileOnly 'org.mongodb:mongodb-driver-sync:5.6.0'
=======
    compileOnly 'com.google.code.gson:gson:2.13.2'
    compileOnly 'org.mongodb:mongodb-driver-sync:5.5.1'
>>>>>>> cbb3e754

    compileOnly 'io.github.mcengine:core-api:2025.0.9-15'
    compileOnly 'io.github.mcengine:economy-api:2025.0.9-15'
    compileOnly 'io.github.mcengine:hologram-api:2025.0.9-15'
}

shadowJar {
    version = version
    archiveClassifier = null
    archiveBaseName = jarName
}

tasks.named('jar').configure {
    enabled = false
}

publishing {
    repositories {
        maven {
            name = 'GitHubPackages'
            url = uri("https://maven.pkg.github.com/${organization_name}/${repository_name}")
            credentials {
                username = user_git_name
                password = user_github_token ?: repository_token ?: organization_token
            }
        }
    }
    publications {
        mavenJava(MavenPublication) {
            artifact tasks.named('shadowJar').get()
            artifactId = "${repository_name}-common"

            pom {
                name.set(jarName)
                description.set("The ${jarName} API is designed for use by Economy plugin.")
                url.set("https://github.com/${organization_name}/${repository_name}")

                scm {
                    connection.set("scm:git:git://github.com/${organization_name}/${repository_name}.git")
                    developerConnection.set("scm:git:ssh://github.com:${organization_name}/${repository_name}.git")
                    url.set("https://github.com/${organization_name}/${repository_name}")
                }

                developers {
                    developer {
                        id.set('jetsadawijit')
                        name.set('Jetsada Wijit')
                        email.set('jetsadawijit@outlook.com')
                        url.set('https://jetsadawijit.github.io')
                    }
                }
            }
        }
    }
}

build.dependsOn(shadowJar)
<|MERGE_RESOLUTION|>--- conflicted
+++ resolved
@@ -1,142 +1,137 @@
-// build.gradle
-plugins {
-    id 'java'
-    id 'com.gradleup.shadow' version '9.1.0'
-    id 'maven-publish'
-}
-
-// Set project version using a property (expects key: "<project.name>.version")
-version = project.properties[project.name + '.version']
-group = 'io.github.mcengine'
-
-ext {
-    // === User credentials (read from environment) ===
-    // Git username used for GitHub Packages auth.
-    user_git_name = System.getenv('USER_GIT_NAME')
-    // GitHub token used for publishing/reading packages; falls back to repository/org tokens where used.
-    user_github_token = System.getenv('USER_GITHUB_TOKEN')
-
-    // === Organization metadata ===
-    // Optional organization id (not required by build logic but kept for parity with other modules).
-    organization_id = System.getenv('ORGANIZATION_ID')
-    // Default org name for this module.
-    organization_name = System.getenv('ORGANIZATION_NAME') ?: 'MCEngine-Common'
-    // Optional org-scoped token for GitHub Packages.
-    organization_token = System.getenv('ORGANIZATION_TOKEN')
-
-    // === Repository metadata ===
-    // Optional repository id.
-    repository_id = System.getenv('REPOSITORY_ID')
-    // Default repository name for Economy.
-    repository_name = System.getenv('REPOSITORY_NAME') ?: 'economy'
-    // Optional repo-scoped token for GitHub Packages.
-    repository_token = System.getenv('REPOSITORY_TOKEN')
-
-    // === Project artifact naming ===
-    // Default jar base name for this module when not provided externally.
-    jarName = System.getenv('PROJECT_NAME') ?: 'MCEngineEconomy'
-}
-
-repositories {
-    ext.configureGitHubRepo = { repoName, repoUrl ->
-        maven {
-            name = repoName
-            url = uri(repoUrl)
-            credentials {
-                username = user_git_name
-                password = user_github_token ?: repository_token ?: organization_token
-            }
-        }
-    }
-
-    configureGitHubRepo('MCEngine Core API', 'https://maven.pkg.github.com/MCEngine-API/core')
-    configureGitHubRepo('MCEngine Economy API', 'https://maven.pkg.github.com/MCEngine-API/economy')
-    configureGitHubRepo('MCEngine Hologram API', 'https://maven.pkg.github.com/MCEngine-API/hologram')
-
-    mavenCentral()
-    mavenLocal()
-
-    maven {
-        url = 'https://hub.spigotmc.org/nexus/content/repositories/snapshots'
-        content {
-            includeGroup 'org.bukkit'
-            includeGroup 'org.spigotmc'
-        }
-    }
-
-    maven {
-        name = "papermc"
-        url = 'https://repo.papermc.io/repository/maven-public/'
-    }
-
-    maven { url = 'https://oss.sonatype.org/content/repositories/snapshots' }
-    maven { url = 'https://oss.sonatype.org/content/repositories/central' }
-}
-
-dependencies {
-    compileOnly 'org.spigotmc:spigot-api:1.21.8-R0.1-SNAPSHOT'
-
-<<<<<<< HEAD
-    compileOnly 'com.google.code.gson:gson:2.13.1'
-    compileOnly 'org.mongodb:mongodb-driver-sync:5.6.0'
-=======
-    compileOnly 'com.google.code.gson:gson:2.13.2'
-    compileOnly 'org.mongodb:mongodb-driver-sync:5.5.1'
->>>>>>> cbb3e754
-
-    compileOnly 'io.github.mcengine:core-api:2025.0.9-15'
-    compileOnly 'io.github.mcengine:economy-api:2025.0.9-15'
-    compileOnly 'io.github.mcengine:hologram-api:2025.0.9-15'
-}
-
-shadowJar {
-    version = version
-    archiveClassifier = null
-    archiveBaseName = jarName
-}
-
-tasks.named('jar').configure {
-    enabled = false
-}
-
-publishing {
-    repositories {
-        maven {
-            name = 'GitHubPackages'
-            url = uri("https://maven.pkg.github.com/${organization_name}/${repository_name}")
-            credentials {
-                username = user_git_name
-                password = user_github_token ?: repository_token ?: organization_token
-            }
-        }
-    }
-    publications {
-        mavenJava(MavenPublication) {
-            artifact tasks.named('shadowJar').get()
-            artifactId = "${repository_name}-common"
-
-            pom {
-                name.set(jarName)
-                description.set("The ${jarName} API is designed for use by Economy plugin.")
-                url.set("https://github.com/${organization_name}/${repository_name}")
-
-                scm {
-                    connection.set("scm:git:git://github.com/${organization_name}/${repository_name}.git")
-                    developerConnection.set("scm:git:ssh://github.com:${organization_name}/${repository_name}.git")
-                    url.set("https://github.com/${organization_name}/${repository_name}")
-                }
-
-                developers {
-                    developer {
-                        id.set('jetsadawijit')
-                        name.set('Jetsada Wijit')
-                        email.set('jetsadawijit@outlook.com')
-                        url.set('https://jetsadawijit.github.io')
-                    }
-                }
-            }
-        }
-    }
-}
-
-build.dependsOn(shadowJar)
+// build.gradle
+plugins {
+    id 'java'
+    id 'com.gradleup.shadow' version '9.1.0'
+    id 'maven-publish'
+}
+
+// Set project version using a property (expects key: "<project.name>.version")
+version = project.properties[project.name + '.version']
+group = 'io.github.mcengine'
+
+ext {
+    // === User credentials (read from environment) ===
+    // Git username used for GitHub Packages auth.
+    user_git_name = System.getenv('USER_GIT_NAME')
+    // GitHub token used for publishing/reading packages; falls back to repository/org tokens where used.
+    user_github_token = System.getenv('USER_GITHUB_TOKEN')
+
+    // === Organization metadata ===
+    // Optional organization id (not required by build logic but kept for parity with other modules).
+    organization_id = System.getenv('ORGANIZATION_ID')
+    // Default org name for this module.
+    organization_name = System.getenv('ORGANIZATION_NAME') ?: 'MCEngine-Common'
+    // Optional org-scoped token for GitHub Packages.
+    organization_token = System.getenv('ORGANIZATION_TOKEN')
+
+    // === Repository metadata ===
+    // Optional repository id.
+    repository_id = System.getenv('REPOSITORY_ID')
+    // Default repository name for Economy.
+    repository_name = System.getenv('REPOSITORY_NAME') ?: 'economy'
+    // Optional repo-scoped token for GitHub Packages.
+    repository_token = System.getenv('REPOSITORY_TOKEN')
+
+    // === Project artifact naming ===
+    // Default jar base name for this module when not provided externally.
+    jarName = System.getenv('PROJECT_NAME') ?: 'MCEngineEconomy'
+}
+
+repositories {
+    ext.configureGitHubRepo = { repoName, repoUrl ->
+        maven {
+            name = repoName
+            url = uri(repoUrl)
+            credentials {
+                username = user_git_name
+                password = user_github_token ?: repository_token ?: organization_token
+            }
+        }
+    }
+
+    configureGitHubRepo('MCEngine Core API', 'https://maven.pkg.github.com/MCEngine-API/core')
+    configureGitHubRepo('MCEngine Economy API', 'https://maven.pkg.github.com/MCEngine-API/economy')
+    configureGitHubRepo('MCEngine Hologram API', 'https://maven.pkg.github.com/MCEngine-API/hologram')
+
+    mavenCentral()
+    mavenLocal()
+
+    maven {
+        url = 'https://hub.spigotmc.org/nexus/content/repositories/snapshots'
+        content {
+            includeGroup 'org.bukkit'
+            includeGroup 'org.spigotmc'
+        }
+    }
+
+    maven {
+        name = "papermc"
+        url = 'https://repo.papermc.io/repository/maven-public/'
+    }
+
+    maven { url = 'https://oss.sonatype.org/content/repositories/snapshots' }
+    maven { url = 'https://oss.sonatype.org/content/repositories/central' }
+}
+
+dependencies {
+    compileOnly 'org.spigotmc:spigot-api:1.21.8-R0.1-SNAPSHOT'
+
+    compileOnly 'com.google.code.gson:gson:2.13.2'
+    compileOnly 'org.mongodb:mongodb-driver-sync:5.6.0'
+
+    compileOnly 'io.github.mcengine:core-api:2025.0.9-15'
+    compileOnly 'io.github.mcengine:economy-api:2025.0.9-15'
+    compileOnly 'io.github.mcengine:hologram-api:2025.0.9-15'
+}
+
+shadowJar {
+    version = version
+    archiveClassifier = null
+    archiveBaseName = jarName
+}
+
+tasks.named('jar').configure {
+    enabled = false
+}
+
+publishing {
+    repositories {
+        maven {
+            name = 'GitHubPackages'
+            url = uri("https://maven.pkg.github.com/${organization_name}/${repository_name}")
+            credentials {
+                username = user_git_name
+                password = user_github_token ?: repository_token ?: organization_token
+            }
+        }
+    }
+    publications {
+        mavenJava(MavenPublication) {
+            artifact tasks.named('shadowJar').get()
+            artifactId = "${repository_name}-common"
+
+            pom {
+                name.set(jarName)
+                description.set("The ${jarName} API is designed for use by Economy plugin.")
+                url.set("https://github.com/${organization_name}/${repository_name}")
+
+                scm {
+                    connection.set("scm:git:git://github.com/${organization_name}/${repository_name}.git")
+                    developerConnection.set("scm:git:ssh://github.com:${organization_name}/${repository_name}.git")
+                    url.set("https://github.com/${organization_name}/${repository_name}")
+                }
+
+                developers {
+                    developer {
+                        id.set('jetsadawijit')
+                        name.set('Jetsada Wijit')
+                        email.set('jetsadawijit@outlook.com')
+                        url.set('https://jetsadawijit.github.io')
+                    }
+                }
+            }
+        }
+    }
+}
+
+build.dependsOn(shadowJar)